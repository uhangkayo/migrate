--- conflicted
+++ resolved
@@ -239,34 +239,13 @@
   fi
 }
 
-<<<<<<< HEAD
-ensure_source_connection_ready(){
-  local -a missing=()
-  [[ -n "$SRC_HOST" ]] || missing+=("SRC_HOST")
-  [[ -n "$SRC_USER" ]] || missing+=("SRC_USER")
-  [[ -n "$SRC_PORT" ]] || missing+=("SRC_PORT")
-  [[ -n "$SUBDOMAIN" ]] || missing+=("SUBDOMAIN")
-
-  if (( ${#missing[@]} > 0 )); then
-    err "Profil belum lengkap: ${missing[*]}. Jalankan menu '2) Set Source Connection (Quick)'."
-    return 1
-  fi
-  return 0
-}
-
-# ====== Steps ======
-deps_menu(){
-  local mode="${1:-}"
-  local auto_mode=0
-  [[ "$mode" == "--auto" ]] && auto_mode=1
-=======
+
 
 # ====== Steps ======
 deps_menu(){
   local mode="${1:-}" auto=0
 
   [[ "$mode" == "--auto" ]] && auto=1
->>>>>>> 556b9145
 
   echo "Memeriksa dependencies..."
   local missing=0
@@ -285,11 +264,8 @@
     warn "Ada dependency yang belum lengkap."
   fi
 
-<<<<<<< HEAD
-  if [[ "$auto_mode" -ne 1 ]]; then
-=======
+
   if [[ $auto -ne 1 ]]; then
->>>>>>> 556b9145
     pause
   fi
   return $missing
@@ -352,12 +328,7 @@
   read -r -p "Tes koneksi sekarang? (Y/n) [Y]: " test_now
   test_now="${test_now:-Y}"
   if [[ "$test_now" =~ ^[Yy]$ ]]; then
-<<<<<<< HEAD
-    if ! test_connect_menu; then
-      warn "Tes koneksi gagal. Periksa kembali host/user/password sebelum melanjutkan."
-    fi
-  else
-=======
+
 
     test_connect_menu
   else
@@ -408,7 +379,6 @@
     test_connect_menu
   else
 
->>>>>>> 556b9145
     pause
   fi
 }
@@ -462,16 +432,7 @@
 }
 
 test_connect_menu(){
-<<<<<<< HEAD
-  local mode="${1:-}"
-  local auto_mode=0
-  [[ "$mode" == "--auto" ]] && auto_mode=1
-
-  if [[ -z "$SRC_HOST" ]]; then
-    err "Profil belum lengkap (SRC_HOST kosong)"
-    if [[ "$auto_mode" -ne 1 ]]; then pause; fi
-    return 1
-=======
+
 
 
   local skip_pause="${1:-0}"
@@ -480,7 +441,6 @@
     [[ "$skip_pause" == "1" ]] || pause
     return
 
->>>>>>> 556b9145
   fi
 
   SRC_USER="${SRC_USER:-root}"
@@ -489,44 +449,18 @@
   log "Tes koneksi SSH ke $SRC_USER@$SRC_HOST:$SRC_PORT ..."
   if ssh_check; then
     notify "✅ SSH non-interaktif OK"
-<<<<<<< HEAD
-    if [[ "$auto_mode" -eq 1 ]]; then
-      log "Mode auto: lewati pemilihan subdomain interaktif."
-    else
-      remote_subdomain_menu
-    fi
-=======
+
 
 
     remote_subdomain_menu
 
->>>>>>> 556b9145
   else
     if [[ -z "$SSHPASS" ]]; then
       warn "SSH key tidak bekerja. Opsi: jalankan 'ssh-copy-id -p $SRC_PORT $SRC_USER@$SRC_HOST' atau set SSHPASS + install sshpass."
     else
       warn "SSH pass mungkin salah atau root login ditolak oleh SOURCE."
     fi
-<<<<<<< HEAD
-    if [[ "$auto_mode" -ne 1 ]]; then pause; fi
-    return 1
-  fi
-
-  if [[ "$auto_mode" -ne 1 ]]; then
-    pause
-  fi
-  return 0
-}
-
-detect_webroot_menu(){
-  local mode="${1:-}"
-  local auto_mode=0
-  [[ "$mode" == "--auto" ]] && auto_mode=1
-
-  if [[ -z "$SUBDOMAIN" || -z "$SRC_HOST" ]]; then
-    err "Profil belum lengkap"
-    if [[ "$auto_mode" -ne 1 ]]; then pause; fi
-=======
+
     if [[ $auto -ne 1 ]]; then pause; fi
     return 1
   fi
@@ -546,7 +480,6 @@
   if [[ -z "$SUBDOMAIN" || -z "$SRC_HOST" ]]; then
     err "Profil belum lengkap"
     if [[ $auto -ne 1 ]]; then pause; fi
->>>>>>> 556b9145
     return 1
   fi
 
@@ -563,26 +496,15 @@
     log "SOURCE webroot sudah di-set: $SRC_WEBROOT"
   fi
 
-<<<<<<< HEAD
-  if [[ "$auto_mode" -ne 1 ]]; then
-=======
+
   if [[ $auto -ne 1 ]]; then
->>>>>>> 556b9145
     pause
   fi
   return 0
 }
 
 detect_db_menu(){
-<<<<<<< HEAD
-  local mode="${1:-}"
-  local auto_mode=0
-  [[ "$mode" == "--auto" ]] && auto_mode=1
-
-  if [[ -z "$SRC_WEBROOT" ]]; then
-    err "Set/deteksi webroot dulu"
-    if [[ "$auto_mode" -ne 1 ]]; then pause; fi
-=======
+
 
   local mode="${1:-}" auto=0
   [[ "$mode" == "--auto" ]] && auto=1
@@ -590,16 +512,12 @@
   if [[ -z "$SRC_WEBROOT" ]]; then
     err "Set/deteksi webroot dulu"
     if [[ $auto -ne 1 ]]; then pause; fi
->>>>>>> 556b9145
     return 1
   fi
   if [[ "$WANT_DB" == "no" ]]; then
     warn "DB diset tidak akan dipindah (NO_DB)."
-<<<<<<< HEAD
-    if [[ "$auto_mode" -ne 1 ]]; then pause; fi
-=======
+
     if [[ $auto -ne 1 ]]; then pause; fi
->>>>>>> 556b9145
     return 0
   fi
 
@@ -645,26 +563,15 @@
     WANT_DB="no"
     save_profile
   fi
-<<<<<<< HEAD
-  if [[ "$auto_mode" -ne 1 ]]; then
-=======
+
   if [[ $auto -ne 1 ]]; then
->>>>>>> 556b9145
     pause
   fi
   return 0
 }
 
 migrate_files_menu(){
-<<<<<<< HEAD
-  local mode="${1:-}"
-  local auto_mode=0
-  [[ "$mode" == "--auto" ]] && auto_mode=1
-
-  if [[ -z "$SUBDOMAIN" || -z "$SRC_WEBROOT" ]]; then
-    err "Profil belum lengkap (subdomain/webroot)"
-    if [[ "$auto_mode" -ne 1 ]]; then pause; fi
-=======
+
 
   local mode="${1:-}" auto=0
   [[ "$mode" == "--auto" ]] && auto=1
@@ -672,7 +579,6 @@
   if [[ -z "$SUBDOMAIN" || -z "$SRC_WEBROOT" ]]; then
     err "Profil belum lengkap (subdomain/webroot)"
     if [[ $auto -ne 1 ]]; then pause; fi
->>>>>>> 556b9145
     return 1
   fi
   DST_WEBROOT="${DST_WEBROOT:-/var/www/${SUBDOMAIN}}"
@@ -682,11 +588,8 @@
   [[ -z "${est:-}" ]] && est=0
   log "Perkiraan size SOURCE: $(bytes_to_h "$est")"
 
-<<<<<<< HEAD
-  if [[ "$auto_mode" -eq 1 ]]; then
-=======
+
   if [[ $auto -eq 1 ]]; then
->>>>>>> 556b9145
     FORCE_RSYNC="1"
     DRY_RUN="0"
   else
@@ -716,26 +619,15 @@
     notify "FILES selesai."
   fi
 
-<<<<<<< HEAD
-  if [[ "$auto_mode" -ne 1 ]]; then
-=======
+
   if [[ $auto -ne 1 ]]; then
->>>>>>> 556b9145
     pause
   fi
   return $status
 }
 
 import_db_menu(){
-<<<<<<< HEAD
-  local mode="${1:-}"
-  local auto_mode=0
-  [[ "$mode" == "--auto" ]] && auto_mode=1
-
-  if [[ "$WANT_DB" != "yes" || -z "${DB_NAME:-}" ]]; then
-    warn "Import DB dilewati (tidak terdeteksi atau dinonaktifkan)."
-    if [[ "$auto_mode" -ne 1 ]]; then pause; fi
-=======
+
 
   local mode="${1:-}" auto=0
   [[ "$mode" == "--auto" ]] && auto=1
@@ -743,7 +635,6 @@
   if [[ "$WANT_DB" != "yes" || -z "${DB_NAME:-}" ]]; then
     warn "Import DB dilewati (tidak terdeteksi atau dinonaktifkan)."
     if [[ $auto -ne 1 ]]; then pause; fi
->>>>>>> 556b9145
     return 0
   fi
 
@@ -779,32 +670,21 @@
     fi
   fi
 
-<<<<<<< HEAD
-  if [[ "$auto_mode" -ne 1 ]]; then
-=======
+
   if [[ $auto -ne 1 ]]; then
->>>>>>> 556b9145
     pause
   fi
   return $status
 }
 
 nginx_menu(){
-<<<<<<< HEAD
-  local mode="${1:-}"
-  local auto_mode=0
-  [[ "$mode" == "--auto" ]] && auto_mode=1
-
-  local yn
-  if [[ "$auto_mode" -eq 1 ]]; then
-=======
+
 
   local mode="${1:-}" auto=0
   [[ "$mode" == "--auto" ]] && auto=1
 
   local yn
   if [[ $auto -eq 1 ]]; then
->>>>>>> 556b9145
     if [[ "$NO_NGINX" == "1" ]]; then
       log "Mode auto: konfigurasi Nginx dilewati karena NO_NGINX=1."
       return 0
@@ -817,11 +697,8 @@
   if [[ "$yn" =~ ^[Nn]$ ]]; then
     NO_NGINX="1"
     save_profile
-<<<<<<< HEAD
-    if [[ "$auto_mode" -ne 1 ]]; then pause; fi
-=======
+
     if [[ $auto -ne 1 ]]; then pause; fi
->>>>>>> 556b9145
     return 0
   fi
   NO_NGINX="0"
@@ -861,26 +738,18 @@
     status=1
   fi
 
-<<<<<<< HEAD
-  if [[ "$auto_mode" -ne 1 ]]; then
-=======
+
   if [[ $auto -ne 1 ]]; then
->>>>>>> 556b9145
     pause
   fi
   return $status
 }
 
 finalize_menu(){
-<<<<<<< HEAD
-  local mode="${1:-}"
-  local auto_mode=0
-  [[ "$mode" == "--auto" ]] && auto_mode=1
-=======
+
 
   local mode="${1:-}" auto=0
   [[ "$mode" == "--auto" ]] && auto=1
->>>>>>> 556b9145
 
   [[ -z "$DST_WEBROOT" ]] && DST_WEBROOT="/var/www/${SUBDOMAIN}"
   chown -R www-data:www-data "$DST_WEBROOT" || true
@@ -888,11 +757,8 @@
   notify "Selesai. Arahkan DNS A record ${SUBDOMAIN} ke IP server baru saat siap cutover."
   log "Log selesai: $LOG_FILE"
 
-<<<<<<< HEAD
-  if [[ "$auto_mode" -ne 1 ]]; then
-=======
+
   if [[ $auto -ne 1 ]]; then
->>>>>>> 556b9145
     pause
   fi
   return 0
@@ -972,11 +838,8 @@
       echo "NOTE: Jalankan menu '2) Set Source Connection (Quick)' sebelum ONE-CLICK."
     fi
     echo " 1) Dependencies Check"
-<<<<<<< HEAD
-    echo " 2) Set Source Connection (Quick)"
-=======
+
     echo " 2) Set Source Connection"
->>>>>>> 556b9145
     echo " 3) New Profile"
     echo " 4) Load Profile"
     echo " 5) Test SSH Connectivity"
