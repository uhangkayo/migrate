#!/usr/bin/env bash
# migration_menu_v1.sh — Menu-based Pull Migration for WordPress Subdomain
# TARGET (server baru) menarik data dari SOURCE (server lama)
# Fitur:
#  - Menu interaktif: profil, konektivitas, auto-detect webroot & DB, migrasi file, import DB,
#    tulis Nginx, finalize (ownership & reload).
#  - Simpan/Load profil di /etc/server_manager/migration.d/<subdomain>.conf
#  - SSH key atau password (sshpass)
#  - Anti-banner: sentinel __BEGIN__/__END__ untuk bersihkan output remote
#  - rsync opsi-kompatibel otomatis; fallback tar stream
#  - Logging: /var/log/migration_menu_<timestamp>.log

set -euo pipefail
IFS=$'\n\t'

# ====== Global ======
TS="$(date +%Y%m%d-%H%M%S)"
LOG_FILE="/var/log/migration_menu_${TS}.log"
PROFILE_DIR="/etc/server_manager/migration.d"
mkdir -p "$PROFILE_DIR" >/dev/null 2>&1 || true

# runtime vars (diisi via menu/atau load profil)
SUBDOMAIN=""
SRC_HOST=""
SRC_USER="root"
SRC_PORT="22"
SSHPASS=""

SRC_WEBROOT=""               # auto detect jika kosong
DST_WEBROOT=""               # default: /var/www/<subdomain>

WANT_DB="auto"               # auto/yes/no
DB_NAME=""
DB_USER=""
DB_PASS=""
T_DB=""
T_USER=""
T_PASS=""

NO_NGINX="0"                 # 1=skip tulis nginx
DRY_RUN="0"                  # 1=rsync dry-run
FORCE_RSYNC="1"              # 1=rsync, 0=tar

# ====== Helpers ======
log()   { printf "[%s] %s\n" "$(date '+%F %T')" "$*" | tee -a "$LOG_FILE"; }
warn()  { printf "\033[33mWARN:\033[0m %s\n" "$*" | tee -a "$LOG_FILE"; }
err()   { printf "\033[31mERROR:\033[0m %s\n" "$*" | tee -a "$LOG_FILE"; }
need()  { command -v "$1" >/dev/null 2>&1 || { err "Missing '$1'"; return 1; } }
bytes_to_h(){ awk -v b="${1:-0}" 'function H(x){s[0]="B";s[1]="K";s[2]="M";s[3]="G";s[4]="T";i=0;while(x>=1024&&i<4){x/=1024;i++}return sprintf("%.2f%s",x,s[i])}BEGIN{print H(b)}'; }
sanitize(){ echo "$1" | tr -cd '[:alnum:]_.-'; }
pause(){ read -r -p "Press Enter untuk lanjut... " _ || true; }

phpfpm_sock_guess(){
  for v in 8.4 8.3 8.2 8.1 8.0 7.4; do s="/run/php/php${v}-fpm.sock"; [[ -S "$s" ]] && { echo "$s"; return; }; done
  [[ -S /run/php/php-fpm.sock ]] && { echo /run/php/php-fpm.sock; return; }
  [[ -S /var/run/php/php-fpm.sock ]] && { echo /var/run/php/php-fpm.sock; return; }
  echo /run/php/php-fpm.sock
}

notify(){ command -v notify-send >/dev/null 2>&1 && notify-send "Migration Menu" "$*" || true; log "$*"; }

# ====== SSH wrappers (sentinel) ======
build_ssh_base(){
  if [[ -n "$SSHPASS" ]]; then
    printf "sshpass -p '%s' ssh -T -q -p %s -o LogLevel=ERROR -o StrictHostKeyChecking=accept-new %s@%s" \
      "$(printf "%s" "$SSHPASS")" "$SRC_PORT" "$SRC_USER" "$SRC_HOST"
  else
    printf "ssh -T -q -p %s -o LogLevel=ERROR -o BatchMode=yes -o StrictHostKeyChecking=accept-new %s@%s" \
      "$SRC_PORT" "$SRC_USER" "$SRC_HOST"
  fi
}

remote_marked(){
  local cmd="$1"
  local ssh_cmd; ssh_cmd="$(build_ssh_base)"
  # shellcheck disable=SC2016
  eval "TERM=dumb $ssh_cmd 'printf __BEGIN__; ( $cmd ) 2>/dev/null; printf __END__' " \
    | sed -n '/__BEGIN__/,/__END__/p' | sed -e '1d' -e '$d'
}

ssh_check(){
  local ssh_cmd; ssh_cmd="$(build_ssh_base)"
  eval "TERM=dumb $ssh_cmd 'printf __BEGIN__; echo ok; printf __END__' " \
    | sed -n 's/^.*__BEGIN__\(.*\)__END__.*$/\1/p' | grep -q '^ok$'
}

# ====== rsync/tar ======
rsync_opts_build(){
  local base="-a --delete --partial"
  local extra=""
  rsync --version >/dev/null 2>&1 || { echo "$base"; return; }
  if rsync --help | grep -q 'info=progress2'; then extra="$extra --info=progress2"; else extra="$extra --progress"; fi
  if rsync --help | grep -q 'append-verify'; then extra="$extra --append-verify"; else extra="$extra --append"; fi
  echo "$base $extra"
}

rsync_pull(){
  local src="$1" dst="$2"
  local opts; opts="$(rsync_opts_build)"
  local ssh_tun
  if [[ -n "$SSHPASS" ]]; then
    ssh_tun="sshpass -p '$SSHPASS' ssh -T -q -p $SRC_PORT -o LogLevel=ERROR -o StrictHostKeyChecking=accept-new"
  else
    ssh_tun="ssh -T -q -p $SRC_PORT -o LogLevel=ERROR -o StrictHostKeyChecking=accept-new -o BatchMode=yes"
  fi
  mkdir -p "$dst"
  if [[ "$DRY_RUN" == "1" ]]; then
    # shellcheck disable=SC2086
    rsync -n ${opts} -e "$ssh_tun" "$src/" "$dst/"
  fi
  # shellcheck disable=SC2086
  rsync ${opts} -e "$ssh_tun" "$src/" "$dst/"
}

tar_pull(){
  local src_dir="$1" dst_dir="$2"
  local ssh_cmd; ssh_cmd="$(build_ssh_base)"
  mkdir -p "$dst_dir"
  if command -v pigz >/dev/null 2>&1; then
    eval "$ssh_cmd 'tar -C \"$(dirname "$src_dir")\" -cpf - \"$(basename "$src_dir")\" | pigz -1'" | pigz -d | tar -C "$dst_dir/.." -xpf -
  else
    eval "$ssh_cmd 'tar -C \"$(dirname "$src_dir")\" -cpf - \"$(basename "$src_dir")\" | gzip -1'" | gzip -d | tar -C "$dst_dir/.." -xpf -
  fi
}

# ====== Profile ======
profile_path(){ echo "$PROFILE_DIR/${SUBDOMAIN}.conf"; }

save_profile(){
  [[ -n "$SUBDOMAIN" ]] || { err "SUBDOMAIN kosong"; return 1; }
  cat > "$(profile_path)" <<EOF
SUBDOMAIN="$SUBDOMAIN"
SRC_HOST="$SRC_HOST"
SRC_USER="$SRC_USER"
SRC_PORT="$SRC_PORT"
SSHPASS="$SSHPASS"
SRC_WEBROOT="$SRC_WEBROOT"
DST_WEBROOT="$DST_WEBROOT"
WANT_DB="$WANT_DB"
DB_NAME="$DB_NAME"
DB_USER="$DB_USER"
DB_PASS="$DB_PASS"
T_DB="$T_DB"
T_USER="$T_USER"
T_PASS="$T_PASS"
NO_NGINX="$NO_NGINX"
DRY_RUN="$DRY_RUN"
FORCE_RSYNC="$FORCE_RSYNC"
EOF
  notify "Profil disimpan: $(profile_path)"
}

load_profile(){
  local p="$1"
  [[ -f "$PROFILE_DIR/$p" ]] || { err "Profil tidak ditemukan"; return 1; }
  # shellcheck disable=SC1090
  . "$PROFILE_DIR/$p"
  SUBDOMAIN="${SUBDOMAIN:-}"
  DST_WEBROOT="${DST_WEBROOT:-/var/www/${SUBDOMAIN}}"
  notify "Profil dimuat: $p"
}

list_profiles(){
  ls -1 "$PROFILE_DIR" 2>/dev/null | sed 's/\.conf$//' || true
}

remote_subdomains_fetch(){
  local cmd
  cmd=$(cat <<'CMD'
(
  for path in /etc/nginx/sites-enabled /etc/nginx/conf.d /etc/nginx/sites-available; do
    if [ -d "$path" ]; then
      grep -RhoE "server_name[[:space:]]+[^;#]*" "$path" 2>/dev/null
    fi
  done
) | awk "{for (i=2; i<=NF; i++) {gsub(/;$/,"", $i); if (length($i) > 0 && index($i, ".") > 0) print $i;}}" | sort -u
CMD
  )
  remote_marked "$cmd" | tr -d '\r' | sed '/^[[:space:]]*$/d'
}

remote_subdomain_menu(){
  log "Mengambil daftar subdomain (server_name) dari SOURCE..."
  local raw; raw="$(remote_subdomains_fetch || true)"
  raw="$(printf '%s\n' "$raw" | sed '/^[[:space:]]*$/d')"
  if [[ -z "$raw" ]]; then
    warn "Tidak menemukan daftar subdomain dari konfigurasi Nginx SOURCE."
    return
  fi

  local -a subdomain_list=()
  mapfile -t subdomain_list <<<"$raw"
  if [[ ${#subdomain_list[@]} -eq 0 ]]; then
    warn "Daftar subdomain kosong."
    return
  fi

  echo "==================== DAFTAR SUBDOMAIN SOURCE ===================="
  local idx
  for idx in "${!subdomain_list[@]}"; do
    printf " %2d) %s\n" "$((idx + 1))" "${subdomain_list[$idx]}"
  done
  echo "-----------------------------------------------------------------"
  local selection
  read -r -p "Pilih nomor untuk set SUBDOMAIN atau ketik manual (Enter=skip): " selection || true

  if [[ "$selection" =~ ^[0-9]+$ ]]; then
    local index=$((selection - 1))
    if (( index >= 0 && index < ${#subdomain_list[@]} )); then
      local chosen="${subdomain_list[$index]}"
      chosen="$(sanitize "$chosen")"
      if [[ -n "$chosen" ]]; then
        SUBDOMAIN="$chosen"
        DST_WEBROOT="/var/www/${SUBDOMAIN}"
        SRC_WEBROOT=""
        notify "SUBDOMAIN di-set ke $SUBDOMAIN (DST webroot direset ke default)."
        save_profile
      fi
    else
      warn "Nomor di luar jangkauan daftar subdomain."
    fi
    return
  fi

  if [[ -n "$selection" ]]; then
    local manual
    manual="$(sanitize "$selection")"
    if [[ -n "$manual" ]]; then
      SUBDOMAIN="$manual"
      DST_WEBROOT="/var/www/${SUBDOMAIN}"
      SRC_WEBROOT=""
      notify "SUBDOMAIN di-set ke $SUBDOMAIN (input manual)."
      save_profile
    else
      warn "Input manual kosong setelah disanitasi."
    fi
  fi
}

<<<<<<< HEAD
ensure_source_connection_ready(){
  local -a missing=()
  [[ -n "$SRC_HOST" ]] || missing+=("SRC_HOST")
  [[ -n "$SRC_USER" ]] || missing+=("SRC_USER")
  [[ -n "$SRC_PORT" ]] || missing+=("SRC_PORT")
  [[ -n "$SUBDOMAIN" ]] || missing+=("SUBDOMAIN")

  if (( ${#missing[@]} > 0 )); then
    err "Profil belum lengkap: ${missing[*]}. Jalankan menu '2) Set Source Connection (Quick)'."
    return 1
  fi
  return 0
}

=======
>>>>>>> 1cb472c1
# ====== Steps ======
deps_menu(){
  local mode="${1:-}" auto=0
  [[ "$mode" == "--auto" ]] && auto=1

  echo "Memeriksa dependencies..."
  local missing=0
  for bin in ssh rsync mysql mysqldump awk sed tar gzip; do
    if ! need "$bin"; then missing=1; fi
  done
  if [[ -n "$SSHPASS" ]]; then
    if ! need sshpass; then
      warn "sshpass belum terpasang padahal SSHPASS digunakan. Install: apt-get install -y sshpass"
      missing=1
    fi
  fi
  if [[ "$missing" == "0" ]]; then
    notify "✅ Dependencies OK"
  else
    warn "Ada dependency yang belum lengkap."
  fi

  if [[ $auto -ne 1 ]]; then
    pause
  fi
  return $missing
}

source_connection_menu(){
  echo "Set Source Connection (Quick). Isikan untuk menyiapkan koneksi dasar sebelum menjalankan ONE-CLICK."
  local input usepass default_usepass test_now

  read -r -p "Sub-domain (mis: blog.domain.com) [${SUBDOMAIN:-}]: " input
  if [[ -n "$input" ]]; then
    local sanitized; sanitized="$(sanitize "$input")"
    if [[ -n "$sanitized" ]]; then
      SUBDOMAIN="$sanitized"
      DST_WEBROOT="/var/www/${SUBDOMAIN}"
      SRC_WEBROOT=""
      notify "SUBDOMAIN di-set ke $SUBDOMAIN"
    else
      warn "Input subdomain kosong setelah disanitasi."
    fi
  fi

  read -r -p "IP/Host server LAMA (SOURCE) [${SRC_HOST:-}]: " input
  if [[ -n "$input" ]]; then
    SRC_HOST="$input"
  fi

  read -r -p "User SSH SOURCE [${SRC_USER:-root}]: " input
  SRC_USER="${input:-${SRC_USER:-root}}"

  read -r -p "Port SSH SOURCE [${SRC_PORT:-22}]: " input
  SRC_PORT="${input:-${SRC_PORT:-22}}"

  default_usepass="N"
  [[ -n "$SSHPASS" ]] && default_usepass="Y"
  read -r -p "Gunakan password/sshpass? (y/N) [$default_usepass]: " usepass
  usepass="${usepass:-$default_usepass}"

  if [[ "$usepass" =~ ^[Yy]$ ]]; then
    if need sshpass; then
      read -r -s -p "Password SSH SOURCE ($SRC_USER@$SRC_HOST): " SSHPASS; echo
    else
      warn "sshpass belum ada; install dulu di menu Dependencies."
      SSHPASS=""
    fi
  else
    SSHPASS=""
  fi

  if [[ -z "$SRC_HOST" ]]; then
    warn "SRC_HOST masih kosong. Lengkapi sebelum melanjutkan."
  fi

  if [[ -n "$SUBDOMAIN" ]]; then
    save_profile
  else
    warn "SUBDOMAIN masih kosong; isi agar profil dapat disimpan."
  fi

  read -r -p "Tes koneksi sekarang? (Y/n) [Y]: " test_now
  test_now="${test_now:-Y}"
  if [[ "$test_now" =~ ^[Yy]$ ]]; then
    test_connect_menu
  else
    pause
  fi
}

source_connection_menu(){
  echo "Konfigurasi koneksi SOURCE (server lama). Kosongkan untuk mempertahankan nilai saat ini."
  local input usepass default_usepass test_now

  read -r -p "IP/Host server LAMA (SOURCE) [${SRC_HOST:-}]: " input
  if [[ -n "$input" ]]; then
    SRC_HOST="$input"
  fi

  read -r -p "User SSH SOURCE [${SRC_USER:-root}]: " input
  SRC_USER="${input:-${SRC_USER:-root}}"

  read -r -p "Port SSH SOURCE [${SRC_PORT:-22}]: " input
  SRC_PORT="${input:-${SRC_PORT:-22}}"

  default_usepass="N"
  [[ -n "$SSHPASS" ]] && default_usepass="Y"
  read -r -p "Gunakan password/sshpass? (y/N) [$default_usepass]: " usepass
  usepass="${usepass:-$default_usepass}"

  if [[ "$usepass" =~ ^[Yy]$ ]]; then
    if need sshpass; then
      read -r -s -p "Password SSH SOURCE ($SRC_USER@$SRC_HOST): " SSHPASS; echo
    else
      warn "sshpass belum ada; install dulu di menu Dependencies."
      SSHPASS=""
    fi
  else
    SSHPASS=""
  fi

  if [[ -z "$SRC_HOST" ]]; then
    warn "SRC_HOST masih kosong. Lengkapi sebelum melanjutkan."
  fi

  [[ -n "$SUBDOMAIN" ]] && save_profile

  read -r -p "Tes koneksi sekarang? (Y/n) [Y]: " test_now
  test_now="${test_now:-Y}"
  if [[ "$test_now" =~ ^[Yy]$ ]]; then
    test_connect_menu
  else
    pause
  fi
}

new_profile_menu(){
  local input usepass default_usepass
  read -r -p "Sub-domain (mis: blog.domain.com): " SUBDOMAIN
  SUBDOMAIN="$(sanitize "$SUBDOMAIN")"

  read -r -p "IP/Host server LAMA (SOURCE) [${SRC_HOST:-}]: " input
  if [[ -n "$input" ]]; then
    SRC_HOST="$input"
  fi

  read -r -p "User SSH SOURCE [${SRC_USER:-root}]: " input
  SRC_USER="${input:-${SRC_USER:-root}}"

  read -r -p "Port SSH SOURCE [${SRC_PORT:-22}]: " input
  SRC_PORT="${input:-${SRC_PORT:-22}}"

  default_usepass="N"
  [[ -n "$SSHPASS" ]] && default_usepass="Y"
  read -r -p "Pakai password (y/N)? Jika y, akan diminta password setelah tes koneksi [$default_usepass]: " usepass
  usepass="${usepass:-$default_usepass}"

  DST_WEBROOT="/var/www/${SUBDOMAIN}"
  SRC_WEBROOT=""   # biarkan auto
  WANT_DB="auto"   # auto detect

  if [[ "$usepass" =~ ^[Yy]$ ]]; then
    if need sshpass; then
      read -r -s -p "Password SSH SOURCE ($SRC_USER@$SRC_HOST): " SSHPASS; echo
    else
      warn "sshpass belum ada; install dulu di menu Dependencies."
      SSHPASS=""
    fi
  else
    SSHPASS=""
  fi

  save_profile
  pause
}

load_profile_menu(){
  echo "Profil tersedia:"
  list_profiles
  read -r -p "Ketik nama profil (tanpa .conf): " name
  load_profile "${name}.conf" || true
  pause
}

test_connect_menu(){
<<<<<<< HEAD
  local mode="${1:-}" auto=0
  [[ "$mode" == "--auto" ]] && auto=1

  if [[ -z "$SRC_HOST" ]]; then
    err "Profil belum lengkap (SRC_HOST kosong)"
    if [[ $auto -ne 1 ]]; then pause; fi
    return 1
=======
  local skip_pause="${1:-0}"
  if [[ -z "$SRC_HOST" ]]; then
    err "Profil belum lengkap (SRC_HOST kosong)"
    [[ "$skip_pause" == "1" ]] || pause
    return
>>>>>>> 1cb472c1
  fi

  SRC_USER="${SRC_USER:-root}"
  SRC_PORT="${SRC_PORT:-22}"

  log "Tes koneksi SSH ke $SRC_USER@$SRC_HOST:$SRC_PORT ..."
  if ssh_check; then
    notify "✅ SSH non-interaktif OK"
<<<<<<< HEAD
    if [[ $auto -eq 1 ]]; then
      log "Mode auto: lewati pemilihan subdomain interaktif."
    else
      remote_subdomain_menu
    fi
=======
    remote_subdomain_menu
>>>>>>> 1cb472c1
  else
    if [[ -z "$SSHPASS" ]]; then
      warn "SSH key tidak bekerja. Opsi: jalankan 'ssh-copy-id -p $SRC_PORT $SRC_USER@$SRC_HOST' atau set SSHPASS + install sshpass."
    else
      warn "SSH pass mungkin salah atau root login ditolak oleh SOURCE."
    fi
    if [[ $auto -ne 1 ]]; then pause; fi
    return 1
  fi

<<<<<<< HEAD
  if [[ $auto -ne 1 ]]; then
    pause
  fi
  return 0
=======
  if [[ "$skip_pause" != "1" ]]; then
    pause
  fi
>>>>>>> 1cb472c1
}

detect_webroot_menu(){
  local mode="${1:-}" auto=0
  [[ "$mode" == "--auto" ]] && auto=1

  if [[ -z "$SUBDOMAIN" || -z "$SRC_HOST" ]]; then
    err "Profil belum lengkap"
    if [[ $auto -ne 1 ]]; then pause; fi
    return 1
  fi

  if [[ -z "$SRC_WEBROOT" ]]; then
    log "Deteksi webroot via Nginx SOURCE..."
    local conf; conf="$(remote_marked "grep -RIl \"server_name[[:space:]]\\+${SUBDOMAIN}[;]\" /etc/nginx/sites-enabled 2>/dev/null | head -n1" | head -n1 || true)"
    if [[ -n "$conf" ]]; then
      SRC_WEBROOT="$(remote_marked "awk '/^[[:space:]]*root[[:space:]]/ && \$0 !~ /#/{print \$2}' \"$conf\" | sed 's/;//' | head -n1" | tr -d '\r' | head -n1 || true)"
    fi
    [[ -z "$SRC_WEBROOT" ]] && SRC_WEBROOT="/var/www/${SUBDOMAIN}"
    log "SOURCE webroot: $SRC_WEBROOT"
    save_profile
  else
    log "SOURCE webroot sudah di-set: $SRC_WEBROOT"
  fi

  if [[ $auto -ne 1 ]]; then
    pause
  fi
  return 0
}

detect_db_menu(){
  local mode="${1:-}" auto=0
  [[ "$mode" == "--auto" ]] && auto=1

  if [[ -z "$SRC_WEBROOT" ]]; then
    err "Set/deteksi webroot dulu"
    if [[ $auto -ne 1 ]]; then pause; fi
    return 1
  fi
  if [[ "$WANT_DB" == "no" ]]; then
    warn "DB diset tidak akan dipindah (NO_DB)."
    if [[ $auto -ne 1 ]]; then pause; fi
    return 0
  fi

  log "Cari wp-config.php di SOURCE..."
  local WPC; WPC="$(remote_marked "find \"$SRC_WEBROOT\" -maxdepth 3 -type f -name wp-config.php 2>/dev/null | head -n1" | tr -d '\r' || true)"
  if [[ -z "$WPC" ]]; then
    local parent; parent="$(remote_marked "dirname \"$SRC_WEBROOT\"" | tr -d '\r' || true)"
    WPC="$(remote_marked "find \"$parent\" -maxdepth 2 -type f -name wp-config.php 2>/dev/null | head -n1" | tr -d '\r' || true)"
  fi

  if [[ -n "$WPC" ]]; then
    log "wp-config.php: $WPC"
    local hasphp; hasphp="$(remote_marked "command -v php >/dev/null && echo yes || echo no" | tr -d '\r')"
    local out
    if [[ "$hasphp" == "yes" ]]; then
      out="$(remote_marked "php -r '\
        \$c=@file_get_contents(\"$WPC\");\
        function g(\$k,\$c){ if(preg_match(\"/define\\(\\s*\\'\".\$k.\"\\'\\s*,\\s*\\'([^\\']*)\\'\\s*\\)/\", \$c, \$m)){echo \$m[1].\"\\n\";} else {echo \"\\n\";} }\
        g(\"DB_NAME\", \$c); g(\"DB_USER\", \$c); g(\"DB_PASSWORD\", \$c);\
      '")"
    else
      out="$(remote_marked "echo \"\$(grep -E \"define\\(\\s*'DB_NAME'\" \"$WPC\" | sed -E \"s/.*'DB_NAME'\\s*,\\s*'([^']*)'.*/\\1/\")\"; \
                             echo \"\$(grep -E \"define\\(\\s*'DB_USER'\" \"$WPC\" | sed -E \"s/.*'DB_USER'\\s*,\\s*'([^']*)'.*/\\1/\")\"; \
                             echo \"\$(grep -E \"define\\(\\s*'DB_PASSWORD'\" \"$WPC\" | sed -E \"s/.*'DB_PASSWORD'\\s*,\\s*'([^']*)'.*/\\1/\")\"")"
    fi
    DB_NAME="$(printf '%s\n' "$out" | sed -n '1p')"; DB_USER="$(printf '%s\n' "$out" | sed -n '2p')"; DB_PASS="$(printf '%s\n' "$out" | sed -n '3p')"
    DB_NAME="$(sanitize "${DB_NAME:-}")"; DB_USER="$(sanitize "${DB_USER:-}")"
    if [[ -n "${DB_NAME:-}" ]]; then
      notify "Deteksi DB: name=$DB_NAME user=$DB_USER (password: $( [[ -n "${DB_PASS:-}" ]] && echo ada || echo kosong ))"
      WANT_DB="yes"
      # set default target creds (bisa diubah manual via edit profil)
      T_DB="${T_DB:-$DB_NAME}"
      T_USER="${T_USER:-${DB_USER:-${SUBDOMAIN//./_}}}"
      [[ -z "${T_PASS:-}" ]] && T_PASS="$(tr -dc A-Za-z0-9 </dev/urandom | head -c 20)"
      save_profile
    else
      warn "Tidak bisa ekstrak DB dari wp-config.php; set WANT_DB=no jika ingin skip."
      WANT_DB="no"
      save_profile
    fi
  else
    warn "wp-config.php tidak ditemukan; set WANT_DB=no jika hanya copy file."
    WANT_DB="no"
    save_profile
  fi
  if [[ $auto -ne 1 ]]; then
    pause
  fi
  return 0
}

migrate_files_menu(){
  local mode="${1:-}" auto=0
  [[ "$mode" == "--auto" ]] && auto=1

  if [[ -z "$SUBDOMAIN" || -z "$SRC_WEBROOT" ]]; then
    err "Profil belum lengkap (subdomain/webroot)"
    if [[ $auto -ne 1 ]]; then pause; fi
    return 1
  fi
  DST_WEBROOT="${DST_WEBROOT:-/var/www/${SUBDOMAIN}}"
  mkdir -p "$DST_WEBROOT"

  local est; est="$(remote_marked "du -sb \"$SRC_WEBROOT\" 2>/dev/null | awk '{print \$1}'" | tr -d '\r' || true)"
  [[ -z "${est:-}" ]] && est=0
  log "Perkiraan size SOURCE: $(bytes_to_h "$est")"

  if [[ $auto -eq 1 ]]; then
    FORCE_RSYNC="1"
    DRY_RUN="0"
  else
    read -r -p "Pakai rsync (Y) atau tar fallback (t)? [Y/t]: " choice; choice="${choice:-Y}"
    if [[ "$choice" =~ ^[Tt]$ ]]; then FORCE_RSYNC="0"; else FORCE_RSYNC="1"; fi
    read -r -p "Dry-run dulu untuk rsync? (y/N): " dry; dry="${dry:-N}"; [[ "$dry" =~ ^[Yy]$ ]] && DRY_RUN="1" || DRY_RUN="0"
  fi
  save_profile

  notify "Mulai tarik FILES..."
  local status=0
  if [[ "$FORCE_RSYNC" == "1" ]]; then
    if ! rsync_pull "${SRC_USER}@${SRC_HOST}:${SRC_WEBROOT}" "${DST_WEBROOT}"; then
      warn "rsync gagal, fallback ke tar stream"
      if ! tar_pull "${SRC_WEBROOT}" "${DST_WEBROOT}"; then
        err "Tar fallback gagal"
        status=1
      fi
    fi
  else
    if ! tar_pull "${SRC_WEBROOT}" "${DST_WEBROOT}"; then
      err "Tar fallback gagal"
      status=1
    fi
  fi
  if [[ $status -eq 0 ]]; then
    notify "FILES selesai."
  fi

  if [[ $auto -ne 1 ]]; then
    pause
  fi
  return $status
}

import_db_menu(){
  local mode="${1:-}" auto=0
  [[ "$mode" == "--auto" ]] && auto=1

  if [[ "$WANT_DB" != "yes" || -z "${DB_NAME:-}" ]]; then
    warn "Import DB dilewati (tidak terdeteksi atau dinonaktifkan)."
    if [[ $auto -ne 1 ]]; then pause; fi
    return 0
  fi

  T_DB="${T_DB:-$DB_NAME}"
  T_USER="${T_USER:-${DB_USER:-${SUBDOMAIN//./_}}}"
  T_PASS="${T_PASS:-$(tr -dc A-Za-z0-9 </dev/urandom | head -c 20)}"

  mysql -e "CREATE DATABASE IF NOT EXISTS \`$T_DB\` CHARACTER SET utf8mb4 COLLATE utf8mb4_unicode_ci;"
  mysql -e "CREATE USER IF NOT EXISTS '$T_USER'@'%' IDENTIFIED BY '$T_PASS';" || true
  mysql -e "GRANT ALL PRIVILEGES ON \`$T_DB\`.* TO '$T_USER'@'%'; FLUSH PRIVILEGES;"

  local dump_cmd
  if [[ -n "${DB_PASS:-}" ]]; then
    dump_cmd="mysqldump -u\"$DB_USER\" -p\"$DB_PASS\" --single-transaction --quick --routines --triggers --events \"$DB_NAME\" | gzip -1"
  else
    dump_cmd="mysqldump -u\"${DB_USER:-root}\" --single-transaction --quick --routines --triggers --events \"$DB_NAME\" | gzip -1"
  fi

  notify "Menarik & import DB..."
  local status=0
  if ! remote_marked "$dump_cmd" | gzip -d | mysql "$T_DB"; then
    err "Import DB gagal"
    status=1
  else
    notify "Import DB selesai → target: $T_DB (user=$T_USER)"
    save_profile

    # Patch wp-config.php target (jika ada)
    if [[ -f "$DST_WEBROOT/wp-config.php" ]]; then
      sed -ri "s/define\('DB_NAME',[[:space:]]*'[^']*'\)/define('DB_NAME', '$T_DB')/" "$DST_WEBROOT/wp-config.php" || true
      sed -ri "s/define\('DB_USER',[[:space:]]*'[^']*'\)/define('DB_USER', '$T_USER')/" "$DST_WEBROOT/wp-config.php" || true
      sed -ri "s/define\('DB_PASSWORD',[[:space:]]*'[^']*'\)/define('DB_PASSWORD', '$T_PASS')/" "$DST_WEBROOT/wp-config.php" || true
    fi
  fi

  if [[ $auto -ne 1 ]]; then
    pause
  fi
  return $status
}

nginx_menu(){
  local mode="${1:-}" auto=0
  [[ "$mode" == "--auto" ]] && auto=1

  local yn
  if [[ $auto -eq 1 ]]; then
    if [[ "$NO_NGINX" == "1" ]]; then
      log "Mode auto: konfigurasi Nginx dilewati karena NO_NGINX=1."
      return 0
    fi
    yn="Y"
  else
    read -r -p "Tulis block Nginx? (Y/n) [Y]: " yn
    yn="${yn:-Y}"
  fi
  if [[ "$yn" =~ ^[Nn]$ ]]; then
    NO_NGINX="1"
    save_profile
    if [[ $auto -ne 1 ]]; then pause; fi
    return 0
  fi
  NO_NGINX="0"
  save_profile

  local SOCK; SOCK="$(phpfpm_sock_guess)"
  local SCONF="/etc/nginx/sites-available/${SUBDOMAIN}.conf"
  [[ -z "$DST_WEBROOT" ]] && DST_WEBROOT="/var/www/${SUBDOMAIN}"
  if [[ ! -f "$SCONF" ]]; then
    cat > "$SCONF" <<CONF
server {
    listen 80;
    server_name ${SUBDOMAIN};
    root ${DST_WEBROOT};
    index index.php index.html;

    location / { try_files \$uri \$uri/ /index.php?\$query_string; }

    location ~ \\.php$ {
        include snippets/fastcgi-php.conf;
        fastcgi_pass unix:${SOCK};
    }

    location ~* \\.(jpg|jpeg|png|gif|webp|svg|css|js|ico|woff2?)$ {
        expires max; access_log off; log_not_found off;
    }
}
CONF
    ln -sf "$SCONF" "/etc/nginx/sites-enabled/${SUBDOMAIN}.conf"
  fi

  local status=0
  if nginx -t; then
    systemctl reload nginx || { warn "Nginx reload gagal; cek config."; status=1; }
  else
    warn "Nginx test gagal; periksa konfigurasi."
    status=1
  fi

  if [[ $auto -ne 1 ]]; then
    pause
  fi
  return $status
}

finalize_menu(){
  local mode="${1:-}" auto=0
  [[ "$mode" == "--auto" ]] && auto=1

  [[ -z "$DST_WEBROOT" ]] && DST_WEBROOT="/var/www/${SUBDOMAIN}"
  chown -R www-data:www-data "$DST_WEBROOT" || true
  systemctl list-units | grep -Eo 'php[0-9.]+-fpm\.service' | sort -u | xargs -r -n1 systemctl reload || true
  notify "Selesai. Arahkan DNS A record ${SUBDOMAIN} ke IP server baru saat siap cutover."
  log "Log selesai: $LOG_FILE"

  if [[ $auto -ne 1 ]]; then
    pause
  fi
  return 0
}

one_click_run(){
  if ! ensure_source_connection_ready; then
    pause
    return
  fi

  if ! deps_menu --auto; then
    err "Langkah dependencies gagal. Periksa menu 1."
    pause
    return
  fi

  if ! test_connect_menu --auto; then
    err "Tes SSH gagal. Pastikan kredensial benar di menu 2."
    pause
    return
  fi

  if ! detect_webroot_menu --auto; then
    err "Deteksi webroot gagal. Jalankan menu 6 secara manual."
    pause
    return
  fi

  if ! detect_db_menu --auto; then
    err "Deteksi database gagal. Periksa menu 7."
    pause
    return
  fi

  if ! migrate_files_menu --auto; then
    err "Penarikan file gagal. Coba ulang dari menu 8."
    pause
    return
  fi

  if ! import_db_menu --auto; then
    err "Import database gagal. Coba ulang dari menu 9."
    pause
    return
  fi

  if ! nginx_menu --auto; then
    err "Penulisan block Nginx gagal. Revisi di menu 10."
    pause
    return
  fi

  if ! finalize_menu --auto; then
    err "Finalize gagal. Jalankan menu 11 untuk detail."
    pause
    return
  fi

  notify "ONE-CLICK selesai tanpa error kritis."
  pause
}

# ====== UI ======
main_menu(){
  while true; do
    clear
    echo "==================== SUBDOMAIN PULL MIGRATION (MENU) ===================="
    echo "Subdomain : ${SUBDOMAIN:-<belum>}"
    echo "Source    : ${SRC_USER:-?}@${SRC_HOST:-?}:${SRC_PORT:-?}"
    echo "Webroot   : SRC=${SRC_WEBROOT:-<auto>}  DST=${DST_WEBROOT:-/var/www/<subdomain>}"
    echo "DB        : WANT_DB=${WANT_DB}  SRC=${DB_NAME:-<auto>}  TARGET=${T_DB:-<auto>}"
    echo "Auth      : $( [[ -n "$SSHPASS" ]] && echo 'PASSWORD/sshpass' || echo 'SSH KEY (BatchMode)')"
    echo "Log file  : $LOG_FILE"
    echo "-------------------------------------------------------------------------"
    if [[ -z "$SRC_HOST" || -z "$SUBDOMAIN" ]]; then
      echo "NOTE: Jalankan menu '2) Set Source Connection (Quick)' sebelum ONE-CLICK."
    fi
    echo " 1) Dependencies Check"
<<<<<<< HEAD
    echo " 2) Set Source Connection (Quick)"
=======
    echo " 2) Set Source Connection"
>>>>>>> 1cb472c1
    echo " 3) New Profile"
    echo " 4) Load Profile"
    echo " 5) Test SSH Connectivity"
    echo " 6) Detect Webroot (Nginx)"
    echo " 7) Detect DB (wp-config.php)"
    echo " 8) Migrate Files"
    echo " 9) Import Database"
    echo "10) Write Nginx Block"
    echo "11) Finalize (Ownership + Reload)"
    echo "12) ONE-CLICK RUN (Deps→Finalize)"
    echo " 0) Exit"
    echo "-------------------------------------------------------------------------"
    read -r -p "Pilih menu [0-12]: " ans
    case "$ans" in
      1) deps_menu ;;
      2) source_connection_menu ;;
      3) new_profile_menu ;;
      4) load_profile_menu ;;
      5) test_connect_menu ;;
      6) detect_webroot_menu ;;
      7) detect_db_menu ;;
      8) migrate_files_menu ;;
      9) import_db_menu ;;
     10) nginx_menu ;;
     11) finalize_menu ;;
     12) one_click_run ;;
      0) exit 0 ;;
      *) echo "Pilihan tidak dikenal"; pause ;;
    esac
  done
}

trap 'notify "❌ Terjadi error. Lihat log: '"$LOG_FILE"'"' ERR
main_menu<|MERGE_RESOLUTION|>--- conflicted
+++ resolved
@@ -237,23 +237,6 @@
   fi
 }
 
-<<<<<<< HEAD
-ensure_source_connection_ready(){
-  local -a missing=()
-  [[ -n "$SRC_HOST" ]] || missing+=("SRC_HOST")
-  [[ -n "$SRC_USER" ]] || missing+=("SRC_USER")
-  [[ -n "$SRC_PORT" ]] || missing+=("SRC_PORT")
-  [[ -n "$SUBDOMAIN" ]] || missing+=("SUBDOMAIN")
-
-  if (( ${#missing[@]} > 0 )); then
-    err "Profil belum lengkap: ${missing[*]}. Jalankan menu '2) Set Source Connection (Quick)'."
-    return 1
-  fi
-  return 0
-}
-
-=======
->>>>>>> 1cb472c1
 # ====== Steps ======
 deps_menu(){
   local mode="${1:-}" auto=0
@@ -440,21 +423,13 @@
 }
 
 test_connect_menu(){
-<<<<<<< HEAD
-  local mode="${1:-}" auto=0
-  [[ "$mode" == "--auto" ]] && auto=1
-
-  if [[ -z "$SRC_HOST" ]]; then
-    err "Profil belum lengkap (SRC_HOST kosong)"
-    if [[ $auto -ne 1 ]]; then pause; fi
-    return 1
-=======
+
   local skip_pause="${1:-0}"
   if [[ -z "$SRC_HOST" ]]; then
     err "Profil belum lengkap (SRC_HOST kosong)"
     [[ "$skip_pause" == "1" ]] || pause
     return
->>>>>>> 1cb472c1
+
   fi
 
   SRC_USER="${SRC_USER:-root}"
@@ -463,15 +438,9 @@
   log "Tes koneksi SSH ke $SRC_USER@$SRC_HOST:$SRC_PORT ..."
   if ssh_check; then
     notify "✅ SSH non-interaktif OK"
-<<<<<<< HEAD
-    if [[ $auto -eq 1 ]]; then
-      log "Mode auto: lewati pemilihan subdomain interaktif."
-    else
-      remote_subdomain_menu
-    fi
-=======
+
     remote_subdomain_menu
->>>>>>> 1cb472c1
+
   else
     if [[ -z "$SSHPASS" ]]; then
       warn "SSH key tidak bekerja. Opsi: jalankan 'ssh-copy-id -p $SRC_PORT $SRC_USER@$SRC_HOST' atau set SSHPASS + install sshpass."
@@ -482,16 +451,11 @@
     return 1
   fi
 
-<<<<<<< HEAD
-  if [[ $auto -ne 1 ]]; then
-    pause
-  fi
-  return 0
-=======
+
   if [[ "$skip_pause" != "1" ]]; then
     pause
   fi
->>>>>>> 1cb472c1
+
 }
 
 detect_webroot_menu(){
@@ -840,11 +804,9 @@
       echo "NOTE: Jalankan menu '2) Set Source Connection (Quick)' sebelum ONE-CLICK."
     fi
     echo " 1) Dependencies Check"
-<<<<<<< HEAD
-    echo " 2) Set Source Connection (Quick)"
-=======
+
     echo " 2) Set Source Connection"
->>>>>>> 1cb472c1
+
     echo " 3) New Profile"
     echo " 4) Load Profile"
     echo " 5) Test SSH Connectivity"
